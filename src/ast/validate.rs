//! The main AST validation interface.

use std::collections::HashMap;
use std::convert::From;

use crate::symbols::{ TyKind, BinOpKind };
use crate::io::error::Result;
use crate::ast::{
    AstNode,
    Func,
    Expr,
    ExprKind,
    StmtKind,
    LitKind,
    CondKind,
    Ident,
    IdentCtx,
};

/// Describes an identifier in the symbol table.
struct IdentInfo {
    /// The type of the identifier.
    ty_kind: TyKind,
    #[allow(dead_code)]
    /// The context of the identifier.
    ident_ctx: IdentCtx,
    /// How many times this identifier has been referenced.
    ref_count: u32,
}

impl IdentInfo {
    /// Creates a new identifier information object.
    pub fn new(ty_kind: TyKind, ident_ctx: IdentCtx) -> IdentInfo {
        IdentInfo {
            ty_kind,
            ident_ctx,
            ref_count: 0,
        }
    }

    /// Updates the number of times this particular identifier has been referenced.
    pub fn update_ref_count(&mut self) {
        self.ref_count += 1;
    }
}

impl From<&Ident> for IdentInfo {
    fn from(ident: &Ident) -> IdentInfo {
        IdentInfo::new(
            *ident.ty_kind(),
            *ident.ctx(),
        )
    }
}

/// The symbol table object.
struct SymbolTable {
    /// The wrapped symbol table.
    inner: HashMap<String, IdentInfo>
}

impl SymbolTable {
    /// Creates a new (empty) symbol table.
    pub fn new() -> SymbolTable {
        SymbolTable {
            inner: HashMap::new()
        }
    }

    /// Queries the symbol table with the given identifier.
    ///
    /// If the identifier is found, its reference count is then updated.
    pub fn query(&mut self, ident: &Ident) -> Option<&IdentInfo> {
        self.inner.get_mut(ident.raw())
            .and_then(|info| {
                info.update_ref_count();
                Some(&*info)
            })
    }

    /// Attempts to insert an identifier into the symbol table.
    ///
    /// If insertion is successful, `None` is returned. Otherwise, the identifier that couldn't be
    /// inserted is returned.
    pub fn try_insert<'a>(&'a mut self, ident: &'a Ident) -> Option<&Ident> {
        // TODO: Return the occupying IdentInfo instead. This could be useful for underlining (in
        // the error) the definition of the already defined identifier.
        if let Some(_) = self.query(ident) {
            Some(ident)
        } else {
            self.inner.insert(ident.raw().clone(), IdentInfo::from(ident));
            None
        }
    }
}

/// The validator object.
pub struct Validator {
    /// Global symbol table.
    glob: SymbolTable,
}

impl Validator {
    /// Creates a new validator object.
    pub fn new() -> Validator {
        Validator {
            glob: SymbolTable::new(),
        }
    }

<<<<<<< HEAD
    pub fn validate(&mut self, tree: &mut Vec<Box<AstNode>>) -> Result {
=======
    /// The main driver for the validator. This method runs over the AST and validates it, mainly
    /// by type checking.
    pub fn validate(&mut self, tree: &mut Vec<Box<AstNodeNew>>) -> Result {
>>>>>>> eeff49a0
        tree.iter_mut()
            .try_for_each(|node| {
                self.validate_node(node)?;
                Ok(())
            })
    }

<<<<<<< HEAD
    fn validate_node(&mut self, node: &mut Box<AstNode>) -> Result<TyKind> {
=======
    /// Validates a generic AST node.
    fn validate_node(&mut self, node: &mut Box<AstNodeNew>) -> Result<TyKind> {
>>>>>>> eeff49a0
        match **node {
            AstNode::Func(ref mut func) => self.validate_func(func),
            AstNode::Expr(ref mut expr) => self.validate_expr(expr),
        }
    }

    /// Validates a function node.
    fn validate_func(&mut self, func: &mut Func) -> Result<TyKind> {
        let ret_ty_kind = self.validate_ident(&mut func.ident)?;
        func.params.iter_mut()
            .try_for_each(|p| -> Result {
                self.validate_ident(p)?;
                Ok(())
            })?;
        self.validate_expr(&mut func.body)?;
        Ok(ret_ty_kind)
    }

    /// Validates a generic expression node.
    fn validate_expr(&mut self, expr: &mut Expr) -> Result<TyKind> {
        match expr.kind {
            ExprKind::Id(ref mut ident) => self.validate_ident(ident),
            ExprKind::Lit(ref lit_kind) => self.validate_lit(lit_kind),
            ExprKind::Compound(ref mut children) => {
                children.iter_mut()
                    .try_for_each(|c| -> Result {
                        self.validate_node(c)?;
                        Ok(())
                    })?;
                Ok(TyKind::Void)
            },
            ExprKind::Binary(ref op_kind, ref mut lhs, ref mut rhs) => {
                let lhs_ty = self.validate_expr(lhs)?;
                let rhs_ty = self.validate_expr(rhs)?;
                // TODO: Need to do anything with operator associativity?
                self.validate_bin_op(op_kind, &lhs_ty, &rhs_ty)
            }
            ExprKind::Stmt(ref mut stmt_kind) => self.validate_stmt(stmt_kind),
            ExprKind::Cond(ref mut cond_kind) => self.validate_cond(cond_kind),
            _ => unimplemented!("{}", expr.kind),
        }
    }

    /// Validates a conditional expression.
    fn validate_cond(&mut self, cond_kind: &mut CondKind) -> Result<TyKind> {
        match cond_kind {
            CondKind::If(ref mut expr, ref mut body, ref mut other) => {
                let if_ty_kind = self.expect_bool_from(expr)
                    .and_then(|_| self.validate_expr(body))?;
                match other {
                    Some(other) => self.validate_expr(other),
                    None => Ok(if_ty_kind),
                }
            },
            CondKind::Else(ref mut body) => self.validate_expr(body),
            CondKind::While(ref mut expr, ref mut body) =>
                self.expect_bool_from(expr)
                    .and_then(|_| self.validate_expr(body))
        }
    }

    /// Validates a statement.
    fn validate_stmt(&mut self, stmt_kind: &mut StmtKind) -> Result<TyKind> {
        match stmt_kind {
            // TODO: Need to evaluate rhs of let first otherwise `let y = y` compiles fine (BAD)
            StmtKind::Let(ref mut ident, ref mut expr) =>
                // validate the variable being defined isn't used in its own definition by
                // validating the right-hand side of the equals sign first
                self.validate_expr(expr)
                    .and_then(|_| self.validate_ident(ident)),
            _ => unimplemented!()
        }
    }

    /// Determined.
    ///
    /// If the identifier is `x` and the context is [`IdentCtx::Ref`], the validator needs to make
    /// sure `x` is an already defined symbol. If instead the context of `x` is [`IdentCtx::Def`],
    /// for example, the symbol table needs updated with `x`.
    fn validate_ident(&mut self, ident: &mut Ident) -> Result<TyKind> {
        match ident.ctx() {
            IdentCtx::Def
                | IdentCtx::Param
                | IdentCtx::FuncDef =>
                    // format error based on context (param, func, variable)
                    match self.glob.try_insert(ident) {
                        Some(_) => todo!("PROPER ERROR: defined symbol '{}' already exists!", ident.raw()),
                        None => Ok(*ident.ty_kind())
                    }
            IdentCtx::Ref =>
                self.glob.query(ident)
                    // format error based on context (param, func, variable)
                    .ok_or_else(|| todo!("PROPER ERROR: referenced symbol '{}' doesn't exist!", ident.raw()))
                    .and_then(|info| {
                        ident.update_ty(info.ty_kind);
                        Ok(info.ty_kind)
                    })
                        
        }
    } 

    /// Determines the type of a literal.
    fn validate_lit(&self, lit: &LitKind) -> Result<TyKind> {
        // TODO: Does this need to return a Result? It won't fail, so it should probably just
        // return a TyKind, not Result<TyKind>.
        let ty_kind = match lit {
            // TODO: Use 'n' in 'Num(n)' to determine size of type
            LitKind::Num(_) => TyKind::Int(32),
            LitKind::Str(_) => TyKind::Str,
        };
        Ok(ty_kind)
    }

    /// Expects a given expression to produce the boolean type.
    fn expect_bool_from(&mut self, expr: &mut Expr) -> Result {
        self.validate_expr(expr)
            .and_then(|ref ty_kind| TyKind::Bool.compat(ty_kind))
    }

    /// Helper method for validating a binary operator.
    fn validate_bin_op(&self, bin_op_kind: &BinOpKind, lhs_ty: &TyKind, rhs_ty: &TyKind) -> Result<TyKind> {
        lhs_ty.compat(rhs_ty)?;
        let op_ty = match bin_op_kind {
            BinOpKind::Eql => TyKind::Void,
            BinOpKind::Gr
                | BinOpKind::GrEql
                | BinOpKind::Lt
                | BinOpKind::LtEql
                | BinOpKind::EqlBool => TyKind::Bool,
            BinOpKind::Add
                | BinOpKind::Sub
                | BinOpKind::Mul
                | BinOpKind::Div => TyKind::Int(32),
        };
        Ok(op_ty)
    }
}<|MERGE_RESOLUTION|>--- conflicted
+++ resolved
@@ -108,13 +108,9 @@
         }
     }
 
-<<<<<<< HEAD
-    pub fn validate(&mut self, tree: &mut Vec<Box<AstNode>>) -> Result {
-=======
     /// The main driver for the validator. This method runs over the AST and validates it, mainly
     /// by type checking.
     pub fn validate(&mut self, tree: &mut Vec<Box<AstNodeNew>>) -> Result {
->>>>>>> eeff49a0
         tree.iter_mut()
             .try_for_each(|node| {
                 self.validate_node(node)?;
@@ -122,12 +118,8 @@
             })
     }
 
-<<<<<<< HEAD
-    fn validate_node(&mut self, node: &mut Box<AstNode>) -> Result<TyKind> {
-=======
     /// Validates a generic AST node.
     fn validate_node(&mut self, node: &mut Box<AstNodeNew>) -> Result<TyKind> {
->>>>>>> eeff49a0
         match **node {
             AstNode::Func(ref mut func) => self.validate_func(func),
             AstNode::Expr(ref mut expr) => self.validate_expr(expr),
